--- conflicted
+++ resolved
@@ -94,11 +94,7 @@
           dockerfiles: |
             ${{ env.DOCKERFILE_PATH }}
           build-args: |
-<<<<<<< HEAD
-            GITHUB_PACKAGE_REGISTRY_ACCESS_TOKEN=${{ secrets.GITHUB_PACKAGE_REGISTRY_ACCESS_TOKEN }}
-=======
             PACKAGE_REGISTRY_ACCESS_TOKEN=${{ secrets.PACKAGE_REGISTRY_ACCESS_TOKEN }}
->>>>>>> 34f47665
           context: docker-image
 
       - name: Push Image To Registry
