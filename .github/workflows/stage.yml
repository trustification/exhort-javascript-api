---
name: Stage

env:
  # 🖊️ EDIT to change the image build settings.
  IMAGE_NAME: exhort-javascript-api
  IMAGE_REGISTRY: quay.io/ecosystem-appeng
  DOCKERFILE_PATH: ./docker-image/Dockerfiles/Dockerfile

on:
  workflow_dispatch:
  pull_request:
    types:
      - closed
<<<<<<< HEAD
    branches:
      - main
=======
>>>>>>> 8aa14f8b

    paths:
      - "generated/**"
      - "src/**"
      - "package-lock.json"
      - "package.json"
      - "tsconfig.json"
      - ".github/workflows/stage.yml"
      - "docker-image/**"

jobs:
  stage:
    runs-on: ubuntu-latest
#    Branches that starts with `release/` shouldn't trigger this workflow, as these are triggering the release workflow.
    if: github.repository_owner == 'RHEcosystemAppEng' &&  github.event_name == 'pull_request' &&  !startsWith(github.head_ref, 'release/')
    environment: staging
    name: Stage the project
    steps:
      - name: Checkout sources
        uses: actions/checkout@v3
        with:
          ssh-key: ${{ secrets.DEPLOY_KEY }}

      - name: Install node 18
        uses: actions/setup-node@v3
        with:
          node-version: 18
          cache: npm
          registry-url: 'https://npm.pkg.github.com'

      - name: Configure git
        run: |
          git config user.name "${{ github.actor }}"
          git config user.email "${{ github.actor }}@users.noreply.github.com"

      - name: Update package with new version
        id: bump
        run: |
          echo "version=$(npm version prerelease --no-git-tag-version --preid ea)" >> "$GITHUB_OUTPUT"

      - name: Install project modules
        run: npm ci

      - name: Compile project
        run: npm run compile

      - name: Create .npmrc
        if: !contains(github.event.pull_request.head.repo.full_name , 'RHEcosystemAppEng')
        env:
          NODE_AUTH_TOKEN: ${{ secrets.NPM_MAVEN_TOKEN }}
        run: |
            echo "//npm.pkg.github.com/:_authToken=$NODE_AUTH_TOKEN" > ~/.npmrc
            echo "@RHEcosystemAppEng:registry=https://npm.pkg.github.com" > ~/.npmrc

      - name: Publish package
        env:
          NODE_AUTH_TOKEN: ${{ secrets.NPM_MAVEN_TOKEN }}
        run: npm publish

      - name: Commit and push package modifications
        run: |
          git add package.json
          git add package-lock.json
          git commit -m "build: updated package with ${{ steps.bump.outputs.version }} [skip ci]"
          git push

      - name: Create and push new tag
        run: |
          git tag ${{ steps.bump.outputs.version }} -m "${{ steps.bump.outputs.version }}"
          git push origin ${{ steps.bump.outputs.version }}

      - name: Create a release
        uses: actions/github-script@v6.4.1
        with:
          github-token: ${{ secrets.STAGING_PAT }}
          script: |
            const repo_name = context.payload.repository.full_name
            const response = await github.request('POST /repos/' + repo_name + '/releases', {
              tag_name: '${{ steps.bump.outputs.version }}',
              name: '${{ steps.bump.outputs.version }}',
              prerelease: true,
              generate_release_notes: true
            })

      - name: Build Image With buildah
        id: build-image
        uses: redhat-actions/buildah-build@v2
        with:
          image: ${{ env.IMAGE_NAME }}
          tags: ${{ steps.bump.outputs.version }}
          dockerfiles: |
            ${{ env.DOCKERFILE_PATH }}
          build-args: |
            PACKAGE_REGISTRY_ACCESS_TOKEN=${{ secrets.PACKAGE_REGISTRY_ACCESS_TOKEN }}
          context: docker-image

      - name: Push Image To Registry
        uses: redhat-actions/push-to-registry@v2
        with:
          image: ${{ steps.build-image.outputs.image }}
          tags: ${{ steps.build-image.outputs.tags }}
          registry: ${{ env.IMAGE_REGISTRY }}
          username: ${{ secrets.IMAGE_REGISTRY_USER }}
          password: ${{ secrets.IMAGE_REGISTRY_PASSWORD }}<|MERGE_RESOLUTION|>--- conflicted
+++ resolved
@@ -12,11 +12,9 @@
   pull_request:
     types:
       - closed
-<<<<<<< HEAD
+      
     branches:
       - main
-=======
->>>>>>> 8aa14f8b
 
     paths:
       - "generated/**"
