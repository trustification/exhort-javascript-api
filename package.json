--- conflicted
+++ resolved
@@ -49,11 +49,7 @@
 	},
 	"dependencies": {
 		"@babel/core": "^7.23.2",
-<<<<<<< HEAD
 		"@cyclonedx/cyclonedx-library": "~1.3.4",
-=======
-		"@cyclonedx/cyclonedx-library": "^1.13.3",
->>>>>>> 98a67b62
 		"fast-toml": "^0.5.4",
 		"fast-xml-parser": "^4.2.4",
 		"help": "^3.0.2",
